--- conflicted
+++ resolved
@@ -1,16 +1,21 @@
 # v2tofhir
-<<<<<<< HEAD
 This is the HL7 Version 2 to FHIR R4 Converter library for the IZ Gateway Transformation Service. The library
 is intended to be a stand-alone set of HL7 Version 2 messaging conversion tools that can be used in multiple
 contexts. It has been designed to support conversion of messages written according the the 
 (CDC HL7 Version 2 Immunization Implementation Guide)[https://repository.immregistries.org/files/resources/5bef530428317/hl7_2_5_1_release_1_5__2018_update.pdf] and may be suitable for other uses. This library depends on both the HAPI V2 and the HAPI FHIR libraries.
 
+## JavaDoc
+See [The JavaDoc for the Current Build](https://vigilant-adventure-g62mzg1.pages.github.io/current/apidocs/gov/cdc/izgw/v2tofhir/package-summary.html)
+
 ## Principles of the V2 Converter
-The conversion methods of the V2 converter are intended to be forgiving, and follow (Postel's law)[https://en.wikipedia.org/wiki/Robustness_principle], doing the best that they can to convert a V2 datatype or
-string to the appropriate FHIR type.  
+The conversion methods of the V2 converter are intended to be forgiving, and follow (Postel's law)[https://en.wikipedia.org/wiki/Robustness_principle], doing 
+the best that they can to convert a V2 datatype or string to the appropriate FHIR type.  
 
-As a result, the conversion methods (e.g., DatatypeConverter.to*, DatatypeParser.convert, and  DatatypeParser.fromString) do not throw exceptions during the conversion process. 
-Instead, these conversion methods return null if the datatype was null or empty (Type.isEmpty() returns true or an exception), or if the datatype could not be converted because values are invalid. This follows the convention that conversion should do as much as possible without causing a failure in applications using this library, as it is deemed more appropriate to return as much information as is possible rather than nothing at all.
+As a result, the conversion methods (e.g., DatatypeConverter.to*, DatatypeParser.convert, and  DatatypeParser.fromString) do not throw 
+exceptions during the conversion process. Instead, these conversion methods return null if the datatype was null or empty (Type.isEmpty() 
+returns true or an exception), or if the datatype could not be converted because values are invalid. This follows the convention that 
+conversion should do as much as possible without causing a failure in applications using this library, as it is deemed more appropriate 
+to return as much information as is possible rather than nothing at all.
 
 ## How To Guide
 
@@ -36,9 +41,13 @@
 An individual segment, structure or group or sequence of these objects can also be converted to a FHIR Bundle. 
 In HAPI V2, a Segment is a specialization of a Structure and a Group is a named collection of segments or groups within a message.  
 
-The MessageParser class can be used to parse an iterable sequence of these objects in the provided order. These conversions are performed as best as possible because some segments in the sequence (e.g., MSH) may be missing and fail to create essential resources (e.g., MessageHeader).
+The MessageParser class can be used to parse an iterable sequence of these objects in the provided order. These 
+conversions are performed as best as possible because some segments in the sequence (e.g., MSH) may be missing and
+fail to create essential resources (e.g., MessageHeader).
 
-Individual segments can contribute information to existing Resources created during a conversion.  For example, the ORC, RXA, RXR and OBX segments of the ORDER group in a VXU_V04 message all contribute information to the Immunization resource.
+Individual segments can contribute information to existing Resources created during a conversion.  For example, the 
+ORC, RXA, RXR and OBX segments of the ORDER group in a VXU_V04 message all contribute information to the Immunization 
+resource.
 
 ```java
 	void convertStructureExample(Structure structure) {
@@ -77,17 +86,20 @@
 ```
 
 ### Converting a FHIR Resource or Datatype to a string representation
-The TextUtils class enables conversion of HL7 V2 types and FHIR Datatypes to a text string relying on the same supporting methods so that the representations are similar if not identical.
+The TextUtils class enables conversion of HL7 V2 types and FHIR Datatypes to a text string relying on the same supporting methods 
+so that the representations are similar if not identical.
 
-Call TextUtils.toString(ca.uhn.hl7v2.model.Type) to convert an HL7 Version 2 datatype to a string.  Call TextUtils.toString(org.hl7.fhir.r4.model.Type) to convert a FHIR datatype to
-a string.  When the FHIR type was created by a DatatypeConverter method, the toString() results on the FHIR type should be identical to the toString() method on the source.
+Call TextUtils.toString(ca.uhn.hl7v2.model.Type) to convert an HL7 Version 2 datatype to a string.  Call 
+TextUtils.toString(org.hl7.fhir.r4.model.Type) to convert a FHIR datatype to a string.  When the FHIR type 
+was created by a DatatypeConverter method, the toString() results on the FHIR type should be identical 
+to the toString() method on the source.
 
 These methods are primarily used to support validation of FHIR conversions.
 
 ### Converting Text Strings to FHIR Datatypes
-Stand-alone datatype parsers (classes implementing DatatypeParser such as AddressParser, ContactPointParser, and HumanNameParser) support conversion of text strings the specified
-FHIR datatype. These parsers use very lightweight natural language processing to parse the
-string into the relevant data type.
+Stand-alone datatype parsers (classes implementing DatatypeParser such as AddressParser, ContactPointParser, and HumanNameParser)
+support conversion of text strings the specified FHIR datatype. These parsers use very lightweight natural language processing to 
+parse the string into the relevant data type.
 
 ```java
 	HumanName hn = new HumanNameParser().fromString("Mr. Keith W. Boone");
@@ -113,10 +125,39 @@
 
 ## Developer Guide
 ### Writing a new Datatype Parser
+
 ### Writing a new Structure Parser
+
+### Writing a new Segment Parser
+See the [Segment Parser Walkthrough](SegmentParser.md)
+
+### Creating a New Resource
+There are two ways to create a new resource within a Segment or Structure parser.  The first
+is to use the resource factory method: <R extends IBaseResource> R createResource(Class<R> clazz) to
+create it.  This will create the resource, assign it an identifier, and add it to the bundle in the
+order of creation, and if enabled, also create a Provenance resource documenting how and where it was
+create from.
+  
+```
+   Patient p = createResource(Patient.class);
+```
+
+The next method is to create it in any other way, and then just add it to the bundle.  This too will
+generate an identifier for the resource, add it to the bundle in the order in which it was recieved,
+and if enabled, create a Provenance resource for it.
+
+```
+  Patient p = new Patient();
+  addResource(p);
+```  
 ### Accessing Existing Resources
-=======
-This is the v2tofhir Converter core code for the IZ Gateway Transformation Service
+Methods exist to access the first, last, and any identified resource of a given type and identifier,
+and find one or create one if it doesn't exist.
+ 
+The Resource getResource(String id) method gets the resource with the specified identifier.
+The <R extends IBaseResource> R getResource(Class<R> clazz, String id) method gets the resource of the specified type with the specified identifier.
+The <R extends IBaseResource> R getFirstResoruce(Class<R> clazz) gets the first generated resource of the specified type in the bundle.
+The <R extends IBaseResource> R getLastResoruce(Class<R> clazz) gets the most recently generated resource of the specified type in the bundle.
 
-See [The JavaDoc for the Current Build](https://vigilant-adventure-g62mzg1.pages.github.io/current/apidocs/gov/cdc/izgw/v2tofhir/package-summary.html)
->>>>>>> 99119e96
+The <R extends IBaseResource> R findResource(Class<R> clazz, String id) method first calls getResource(clazz, id), and returns the result if a resource was
+found otherwise it calls createResource(clazz, id) to create a new one.